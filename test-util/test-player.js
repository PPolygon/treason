var shared = require('../web/shared');
var stateNames = shared.states;

<<<<<<< HEAD
function createTestPlayer(game, logHistory) {
    var player = {
        name: 'Test',
        onStateChange: onStateChange,
        onHistoryEvent: onHistoryEvent,
        onChatMessage: function() {},
        onAllPlayersReadyForNewGame: function() {},
        isReady: true
    };
=======
function TestPlayers(game, opts) {
    var options = opts || {};
    var testPlayers = [];
>>>>>>> de12eba1

    this.consumeState = function (stateName) {
        var promises = testPlayers.map(function (testPlayer) {
            return testPlayer.getNextState(stateName);
        });
        return Promise.all(promises).then(function (states) {
            var firstId = states.pop().stateId;
            states.forEach(function (state) {
                if (state.stateId !== firstId) {
                    throw new Error('Inconsistent states');
                }
            });
        });
    }

    this.waitForNewPlayers = function () {
        var promises = [];
        var players = Array.prototype.slice.apply(arguments);
        for (var i = 0; i < players.length; i++) {
            for (var j = 0; j < testPlayers.length - i; j++) {
                promises.push(testPlayers[j].getNextState(stateNames.WAITING_FOR_PLAYERS));
            }
        }
        return Promise.all(promises);
    }

    this.createTestPlayer = function (playerName) {
        var player = {
            name: playerName || ('player' + testPlayers.length),
            onStateChange: onStateChange,
            onHistoryEvent: onHistoryEvent,
            onChatMessage: function() {}
        };

        var gameProxy = game.playerJoined(player);

        var lastState;
        var states = [];
        var resolvers = [];
        var history = [];

        function onStateChange(state) {
            if (options.logState) {
                console.log(player.name + ' pushed ' + state.state.name);
            }
            lastState = state;
            if (resolvers.length) {
                var resolver = resolvers.shift();
                if (options.logState) {
                    console.log('  ' + player.name + ' read ' + state.state.name + '[' + state.stateId + '] at ' + resolver.src);
                }
                if (resolver.expected  && state.state.name !== resolver.expected) {
                    console.log('  Expected state ' + resolver.expected + ' but got ' + state.state.name + '[' + state.stateId + '] at ' + resolver.src);
                    throw new Error('Expected state ' + resolver.expected + ' but got ' + state.state.name + '[' + state.stateId + '] at ' + resolver.src);
                }
                resolver.resolve(state);
            } else {
                states.push(state);
            }
        }

        function onHistoryEvent(message) {
            history.push(message);
            if (options.logHistory) {
                console.log(message);
            }
        }

        function getCallSource() {
            var match = new Error().stack.match(/(\w+-test\.js:\d+)/);
            return match && match[1];
        }

        function getNextState(stateName) {
            if (states.length) {
                var state = states.shift();
                if (options.logState) {
                    console.log('  ' + player.name + ' read ' + state.state.name + '[' + state.stateId + '] at ' + getCallSource());
                }
                if (stateName && state.state.name !== stateName) {
                    console.log('  Expected state ' + stateName + ' but got ' + state.state.name + '[' + state.stateId + '] at ' + getCallSource());
                    throw new Error('Expected state ' + stateName + ' but got ' + state.state.name + '[' + state.stateId + '] at ' + getCallSource());
                }
                return Promise.resolve(state);
            } else {
                return new Promise(function (resolve) {
                    resolvers.push({
                        resolve: resolve,
                        src: getCallSource(),
                        expected: stateName
                    });
                });
            }
        }

        function getHistory() {
            return new Promise(function (resolve, reject) {
                setTimeout(function () {
                    var hist = history;
                    history = [];
                    resolve(hist);
                }, 10);
            });
        }

        function command(cmd) {
            cmd.stateId = lastState.stateId;
            gameProxy.command(cmd);
        }

        function leaveGame() {
            gameProxy.playerLeft();
        }

        var testPlayer = {
            getNextState: getNextState,
            getHistory: getHistory,
            command: command,
            leaveGame: leaveGame
        };
        testPlayers.push(testPlayer);
        return testPlayer;
    }
}

module.exports = TestPlayers;<|MERGE_RESOLUTION|>--- conflicted
+++ resolved
@@ -1,21 +1,9 @@
 var shared = require('../web/shared');
 var stateNames = shared.states;
 
-<<<<<<< HEAD
-function createTestPlayer(game, logHistory) {
-    var player = {
-        name: 'Test',
-        onStateChange: onStateChange,
-        onHistoryEvent: onHistoryEvent,
-        onChatMessage: function() {},
-        onAllPlayersReadyForNewGame: function() {},
-        isReady: true
-    };
-=======
 function TestPlayers(game, opts) {
     var options = opts || {};
     var testPlayers = [];
->>>>>>> de12eba1
 
     this.consumeState = function (stateName) {
         var promises = testPlayers.map(function (testPlayer) {
@@ -47,7 +35,9 @@
             name: playerName || ('player' + testPlayers.length),
             onStateChange: onStateChange,
             onHistoryEvent: onHistoryEvent,
-            onChatMessage: function() {}
+            onChatMessage: function() {},
+            onAllPlayersReadyForNewGame: function() {},
+            isReady: true
         };
 
         var gameProxy = game.playerJoined(player);
