/*
 * Copyright 2015 Christopher Brown
 *
 * This work is licensed under the Creative Commons Attribution-NonCommercial 4.0 International License.
 *
 * To view a copy of this license, visit http://creativecommons.org/licenses/by-nc/4.0/ or send a letter to:
 *     Creative Commons
 *     PO Box 1866
 *     Mountain View
 *     CA 94042
 *     USA
 */
'use strict';

var createAiPlayer = require('./ai-player');
var shared = require('./web/shared');
var actions = shared.actions;
var stateNames = shared.states;

var format = require('util').format;
var deepcopy = require('deepcopy');
var escape = require('validator').escape;

var nextGameId = 1;
var nextPlayerId = 1;

var MIN_PLAYERS = 2;
var MAX_PLAYERS = 6;

module.exports = function createGame(options) {
    options = options || {};
    var gameId = nextGameId++;

    var state = {
        stateId: 1,
        gameId: gameId,
        players: [],
        numPlayers: 0,
        gameName: options.gameName,
        created: options.created,
        state: {
            name: stateNames.WAITING_FOR_PLAYERS
        }
    };

    var players = [];
    var allows = [];
    var proxies = [];

    var deck = buildDeck();
    var _test_ignoreShuffle = false;

    var game = {
        canJoin: canJoin,
        playerJoined: playerJoined,
        playerReady: playerReady,
        allPlayersReady: allPlayersReady,
        gameOver: gameOver,
        _test_setTurnState: _test_setTurnState,
        _test_setInfluence: _test_setInfluence,
        _test_setCash: _test_setCash,
        _test_setDeck: _test_setDeck,
        _test_resetAllows: resetAllows
    };

    function playerJoined(player) {
        if (state.state.name != stateNames.WAITING_FOR_PLAYERS) {
            throw new GameException('Cannot join game ' + gameId + ': it has started');
        }
        if (state.players.length >= MAX_PLAYERS) {
            throw new GameException('Cannot join game ' + gameId + ': it is full');
        }

        var playerState = {
            name: playerName(player.name),
            cash: 2,
            influenceCount: 2,
            influence: [
                {
                    role: 'not dealt',
                    revealed: false
                },
                {
                    role: 'not dealt',
                    revealed: false
                }
            ]
        };
        var playerIdx = state.players.length;
        state.players.push(playerState);
        players.push(player);
        state.numPlayers++;

        if (state.numPlayers == MAX_PLAYERS) {
            start();
        }

        addHistory('player-joined', playerState.name + ' joined the game');
        emitState();

        var proxy = createGameProxy(playerIdx);
        proxies.push(proxy);
        return proxy;
    }

    function playerReady(playerName, playerIndex) {
        var player = players[playerIndex];
        player.isReady = true;
        addHistory('player-ready', playerName + ' is ready to play a new game');

        if (allPlayersReady()) {
            addHistory('everyone-ready', 'Every player is ready for a new game');
            countdown(5);
            setTimeout(function() {
                for (var i = 0; i < players.length; i++) {
                    players[i] && players[i].onAllPlayersReadyForNewGame(state.gameName);
                }
            }, 5000);
        }
    }

    function countdown(seconds) {
        if (seconds === 0) {
            return;
        }
        addHistory('everyone-ready', 'Starting a new game in '+seconds+' seconds');
        setTimeout(function() {
            countdown(--seconds);
        }, 1000)
    }

    function allPlayersReady() {
        for (var i = 0; i < players.length; i++) {
            if (players[i] && !players[i].isReady) {
                return false;
            }
        }
        return true;
    }

    function playerName(name) {
        name = name || 'Anonymous';
        for (var i = 0; i < state.players.length; i++) {
            if (state.players[i].name == name) {
                return playerName(name + ' (1)');
            }
        }
        return name;
    }

    function createGameProxy(playerIdx, oldProxy) {
        var proxy = oldProxy || {};
        proxy.command = function (data) {
            command(playerIdx, data);
        };
        proxy.playerLeft = function () {
            playerLeft(playerIdx);
        };
        proxy.sendChatMessage = function (message) {
            sendChatMessage(playerIdx, message);
        };
        return proxy;
    }

    function playerLeft(playerIdx) {
        if (playerIdx == null || playerIdx < 0 || playerIdx >= state.numPlayers) {
            throw new GameException('Unknown player disconnected');
        }
        var player = state.players[playerIdx];
        if (!player) {
            throw new GameException('Unknown player disconnected');
        }
        var historySuffix = [];
        if (state.state.name == stateNames.WAITING_FOR_PLAYERS) {
            state.players.splice(playerIdx, 1);
            players.splice(playerIdx, 1);
            proxies.splice(playerIdx, 1);
            state.numPlayers--;
            // Rewire the player proxies with the new player index
            for (var i = playerIdx; i < state.numPlayers; i++) {
                createGameProxy(i, proxies[i]);
            }
        } else {
            players[playerIdx] = null;
            if (state.state.name != stateNames.GAME_WON) {
                // Reveal all the player's influence.
                var influence = player.influence;
                for (var j = 0; j < influence.length; j++) {
                    if (!influence[j].revealed) {
                        historySuffix.push(format('{%d} revealed %s', playerIdx, influence[j].role));
                        influence[j].revealed = true;
                    }
                }
                player.influenceCount = 0;
                var end = checkForGameEnd();
                if (!end) {
                    if (state.state.playerIdx == playerIdx) {
                        nextTurn();
                    } else if (state.state.name == stateNames.REVEAL_INFLUENCE && state.state.playerToReveal == playerIdx) {
                        nextTurn();
                    } else if ((state.state.name == stateNames.ACTION_RESPONSE || state.state.name == stateNames.BLOCK_RESPONSE)
                        && !allows[playerIdx]) {
                        allow(playerIdx);
                    }
                }
            }
        }
<<<<<<< HEAD
        addHistory('player-left', player.name + ' left the game');
        for (var k = 0; k < historySuffix.length; k++) {
            contHistory('player-left', historySuffix[k]);
        }
=======
        addHistory('player-left', player.name + ' left the game' + historySuffix);
        checkOnlyAiLeft();
>>>>>>> de12eba1
        emitState();
    }

    function checkOnlyAiLeft() {
        for (var i = 0; i < players.length; i++) {
            if (players[i] && !players[i].ai) {
                return;
            }
        }
        destroyGame();
    }

    function destroyGame() {
        debug('destroying game');
        players = [];
        proxies = [];
    }

    function afterPlayerDeath(playerIdx) {
        addHistory('player-died', '{%d} suffered a humiliating defeat', playerIdx);
        checkForGameEnd();
    }

    function checkForGameEnd() {
        var winnerIdx = null;
        for (var i = 0; i < state.players.length; i++) {
            if (state.players[i].influenceCount > 0) {
                if (winnerIdx == null) {
                    winnerIdx = i;
                } else {
                    winnerIdx = null;
                    break;
                }
            }
        }
        if (winnerIdx != null) {
            setState({
                name: stateNames.GAME_WON,
                playerIdx: winnerIdx
            });
            return true;
        } else {
            return false;
        }
    }

    function getInfluence(player) {
        var influence = [];
        for (var i = 0; i < player.influence.length; i++) {
            if (!player.influence[i].revealed) {
                influence.push(player.influence[i].role);
            }
        }
        return influence;
    }

    function emitState() {
        state.stateId++;
        debug(state);
        for (var i = 0; i < state.players.length; i++) {
            var masked = maskState(i);
            emitStateAsync(i, masked);
        }
    }

    function emitStateAsync(playerIdx, state) {
        setTimeout(function () {
            if (players[playerIdx] != null) {
                players[playerIdx].onStateChange(state);
            }
        }, 0);
    }

    /**
     * Mask hidden influences, add player-specific data.
     */
    function maskState(playerIdx) {
        var masked = deepcopy(state);
        for (var i = 0; i < state.players.length; i++) {
            if (i != playerIdx) {
                var influence = masked.players[i].influence;
                for (var j = 0; j < influence.length; j++) {
                    if (!influence[j].revealed) {
                        influence[j].role = 'unknown';
                    }
                }
            }
        }
        // If a player is exchanging, show the drawn cards to that player alone.
        if (state.state.playerIdx != playerIdx) {
            masked.state.exchangeOptions = [];
        }
        masked.playerIdx = playerIdx;
        return masked;
    }

    function start() {
        if (state.state.name != stateNames.WAITING_FOR_PLAYERS) {
            throw new GameException('Incorrect state');
        }
        if (state.numPlayers >= MIN_PLAYERS) {
            for (var j = 0; j < state.players[0].influence.length; j++) {
                for (var i = 0; i < state.numPlayers; i++) {
                    state.players[i].influence[j].role = deck.pop();
                }
            }
            var firstPlayer = Math.floor(Math.random() * state.numPlayers);
            setState({
                name: stateNames.START_OF_TURN,
                playerIdx: firstPlayer
            });
        }
    }

    function command(playerIdx, command) {
        debug('command from player: ' + playerIdx);
        debug(command);
        var i, action, message;
        var player = state.players[playerIdx];
        if (player == null) {
            throw new GameException('Unknown player');
        }
        if (command.stateId != state.stateId) {
            throw new GameException('Stale state (' + command.stateId + '!=' + state.stateId + ')');
        }
        if (command.command == 'start') {
            start();

        } else if (command.command == 'add-ai') {
            if (state.state.name != stateNames.WAITING_FOR_PLAYERS) {
                throw new GameException('Incorrect state');
            }
            createAiPlayer(game, options);

        } else if (command.command == 'play-action') {
            if (state.state.name != stateNames.START_OF_TURN) {
                throw new GameException('Incorrect state');
            }
            if (state.state.playerIdx != playerIdx) {
                throw new GameException('Not your turn');
            }
            action = actions[command.action];
            if (action == null) {
                throw new GameException('Unknown action');
            }
            if (player.cash >= 10 && command.action != 'coup') {
                throw new GameException('You must coup with >= 10 cash');
            }
            if (player.cash < action.cost) {
                throw new GameException('Not enough cash');
            }
            if (action.targeted) {
                if (command.target == null) {
                    throw new GameException('No target specified');
                }
                if (command.target < 0 || command.target >= state.numPlayers) {
                    throw new GameException('Invalid target specified');
                }
                if (state.players[command.target].influenceCount == 0) {
                    throw new GameException('Cannot target dead player');
                }
            }
            player.cash -= action.cost;
            if (action.role == null && action.blockedBy == null) {
                if (playAction(playerIdx, command, false)) {
                    nextTurn();
                }
            } else {
                debug('checking for blocks/challenges');
                if (command.action == 'steal') {
                    message = format('{%d} attempted to steal from {%d}', playerIdx, command.target);
                } else if (command.action == 'assassinate') {
                    message = format('{%d} attempted to assassinate {%d}', playerIdx, command.target);
                } else if (command.action == 'exchange') {
                    message = format('{%d} attempted to exchange', playerIdx);
                } else {
                    message = format('{%d} attempted to draw %s', playerIdx, command.action);
                }
                setState({
                    name: stateNames.ACTION_RESPONSE,
                    playerIdx: playerIdx,
                    action: command.action,
                    target: command.target,
                    message: message
                });
                resetAllows(playerIdx);
            }

        } else if (command.command == 'challenge') {
            if (player.influenceCount == 0) {
                throw new GameException('Dead players cannot challenge');
            }
            if (state.state.name == stateNames.ACTION_RESPONSE) {
                if (playerIdx == state.state.playerIdx) {
                    throw new GameException('Cannot challenge your own action');
                }
                action = actions[state.state.action];
                if (!action) {
                    throw new GameException('Unknown action');
                }
                if (!action.role) {
                    throw new GameException('Action cannot be challenged');
                }
                challenge(playerIdx, state.state.playerIdx, action.role);

            } else if (state.state.name == stateNames.BLOCK_RESPONSE) {
                if (playerIdx == state.state.target) {
                    throw new GameException('Cannot challenge your own block');
                }
                challenge(playerIdx, state.state.target, state.state.blockingRole);

            } else {
                throw new GameException('Incorrect state');
            }

        } else if (command.command == 'reveal') {
            if (state.state.name != stateNames.REVEAL_INFLUENCE) {
                throw new GameException('Incorrect state');
            }
            if (state.state.playerToReveal != playerIdx) {
                throw new GameException('Not your turn to reveal an influence');
            }
            for (i = 0; i < player.influence.length; i++) {
                var influence = player.influence[i];
                if (influence.role == command.role && !influence.revealed) {
                    influence.revealed = true;
                    player.influenceCount--;
                    addHistoryEx(state.state.reason, state.state.continuation, '%s; {%d} revealed %s', state.state.message, playerIdx, command.role);
<<<<<<< HEAD
                    if (state.state.message.indexOf('incorrectly challenged') >= 0) {
=======
                    if (state.state.reason == 'incorrect-challenge') {
>>>>>>> de12eba1
                        if (afterIncorrectChallenge()) {
                            nextTurn();
                        }
                    } else if (state.state.reason == 'successful-challenge') {
                        if (afterSuccessfulChallenge()) {
                            nextTurn();
                        }
                    } else {
                        // The reveal is due to a coup or assassination.
                        nextTurn();
                    }
                    emitState();
                    return;
                }
            }
            throw new GameException('Could not reveal role');

        } else if (command.command == 'block') {
            if (player.influenceCount == 0) {
                throw new GameException('Dead players cannot block');
            }
            if (state.state.name != stateNames.ACTION_RESPONSE && state.state.name != stateNames.FINAL_ACTION_RESPONSE) {
                throw new GameException('Incorrect state');
            }
            action = actions[state.state.action];
            if (!action) {
                throw new GameException('Unknown action');
            }
            if (playerIdx == state.state.playerIdx) {
                throw new GameException('Cannot block your own action');
            }
            if (!action.blockedBy) {
                throw new GameException('Action cannot be blocked');
            }
            if (!command.blockingRole) {
                throw new GameException('No blocking role specified');
            }
            if (action.blockedBy.indexOf(command.blockingRole) < 0) {
                throw new GameException('Action cannot be blocked by that role');
            }
            // Original player is in the playerIdx field; blocking player is in the target field.
            if (state.state.name == stateNames.ACTION_RESPONSE) {
                addHistory(state.state.action, state.state.message);
            }
            setState({
                name: stateNames.BLOCK_RESPONSE,
                playerIdx: state.state.playerIdx,
                action: state.state.action,
                target: playerIdx,
                blockingRole: command.blockingRole,
                message: format('{%d} attempted to block with ' + command.blockingRole, playerIdx)
            });
            resetAllows(playerIdx);

        } else if (command.command == 'allow') {
            if (player.influenceCount == 0) {
                throw new GameException('Dead players cannot allow actions');
            }
            var stateChanged = allow(playerIdx);
            if (!stateChanged) {
                // Do not emit state.
                return;
            }

        } else if (command.command == 'exchange') {
            if (state.state.name != stateNames.EXCHANGE) {
                throw new GameException('Incorrect state');
            }
            if (state.state.playerIdx != playerIdx) {
                throw new GameException('Not your turn');
            }
            if (!command.roles) {
                throw new GameException('Must specify roles to exchange');
            }
            if (command.roles.length != player.influenceCount) {
                throw new GameException('Wrong number of roles');
            }
            var unchosen = arrayDifference(state.state.exchangeOptions, command.roles);
            if (!unchosen) {
                throw new GameException('Invalid choice of roles');
            }
            // Assign the roles the player selected.
            for (i = 0; i < player.influence.length; i++) {
                if (!player.influence[i].revealed) {
                    player.influence[i].role = command.roles.pop()
                }
            }
            // Return the other roles to the deck.
            deck = shuffle(deck.concat(unchosen));
            addHistoryEx('exchange', state.state.continuation, '{%d} exchanged roles', playerIdx);
            nextTurn();

        } else {
            throw new GameException('Unknown command');
        }

        emitState();
    }

    function allow(playerIdx) {
        if (state.state.name == stateNames.BLOCK_RESPONSE) {
            if (state.state.target == playerIdx) {
                throw new GameException('Cannot allow your own block');
            }
            allows[playerIdx] = true;
            if (everyoneAllows()) {
                contHistory('block', '{%d} blocked with %s', state.state.target, state.state.blockingRole);
                nextTurn();
                return true;
            } else {
                return false;
            }
        } else if (state.state.name == stateNames.ACTION_RESPONSE || state.state.name == stateNames.FINAL_ACTION_RESPONSE) {
            if (state.state.playerIdx == playerIdx) {
                throw new GameException('Cannot allow your own action');
            }
<<<<<<< HEAD
            allows[playerIdx] = true;
            if (everyoneAllows()) {
                // Create a new history item if everyone allowed the initial action, with no other events.
                var continuation = state.state.name != stateNames.ACTION_RESPONSE;
                if (playAction(state.state.playerIdx, state.state, continuation)) {
                    nextTurn();
=======
            if (state.state.name == stateNames.FINAL_ACTION_RESPONSE) {
                if (state.state.target != playerIdx) {
                    throw new GameException('Only the targetted player can allow the action');
>>>>>>> de12eba1
                }
            } else {
                allows[playerIdx] = true;
                if (!everyoneAllows()) {
                    return false;
                }
            }
            // Create a new history item if everyone allowed the initial action, with no other events.
            var continuation = state.state.name != stateNames.ACTION_RESPONSE;
            if (playAction(state.state.playerIdx, state.state, continuation)) {
                nextTurn();
            }
            return true;
        } else {
            throw new GameException('Incorrect state');
        }
    }

    function afterSuccessfulChallenge() {
        // The reveal is due to a successful challenge.
        if (state.state.blockingRole) {
            // A block was successfully challenged - the action goes ahead.
            return playAction(state.state.playerIdx, state.state, true);
        } else {
            // The original action was successfully challenged - it does not happen - next turn.
            return true;
        }
    }

    function afterIncorrectChallenge() {
        var action = actions[state.state.action];

        // The reveal is due to a failed challenge.
        if (state.state.blockingRole) {
            // A block was incorrectly challenged - the action is blocked - next turn.
            return true;
        } else {
            // The original action was challenged.
            var target = state.players[state.state.target];
            if (action.blockedBy && target.influenceCount > 0) {
                // The targeted player has a final chance to block the action.
                setState({
                    name: stateNames.FINAL_ACTION_RESPONSE,
                    playerIdx: state.state.playerIdx,
                    action: state.state.action,
                    target: state.state.target,
                    message: state.state.message
                });
                return false;
            } else {
                // The action cannot be blocked - it goes ahead.
                return playAction(state.state.playerIdx, state.state, true);
            }
        }
    }

    function arrayDifference(array, subarray) {
        array = deepcopy(array);
        for (var i = 0; i < subarray.length; i++) {
            var idx = array.indexOf(subarray[i]);
            if (idx == -1) {
                return false;
            }
            array.splice(idx, 1);
        }
        return array;
    }

    function resetAllows(initiatingPlayerIdx) {
        allows = [];
        // The player who took the action does not need to allow it.
        allows[initiatingPlayerIdx] = true;
    }

    function everyoneAllows() {
        for (var i = 0; i < state.numPlayers; i++) {
            if (state.players[i].influenceCount == 0) {
                // We don't care whether dead players allowed the action.
                continue;
            }
            if (!allows[i]) {
                return false;
            }
        }
        return true;
    }

    function challenge(playerIdx, challengedPlayerIdx, challegedRole) {
        var revealedRole, endOfTurn;
        var player = state.players[playerIdx];
        var challengedPlayer = state.players[challengedPlayerIdx];
        if (!challengedPlayer) {
            throw new GameException('Cannot identify challenged player');
        }
        if (state.state.blockingRole) {
            // Someone already blocked, so the history item is a continuation.
            contHistory('block', state.state.message);
        } else {
            // Otherwise, this is the first history item (<player> attempted to <action>).
            addHistory(state.state.action, state.state.message);
        }

        var influenceIdx = indexOfInfluence(challengedPlayer, challegedRole);
        if (influenceIdx != null) {
            // Player has role - challenge lost.

            // Deal the challenged player a replacement card.
            var oldRole = challengedPlayer.influence[influenceIdx].role;
            challengedPlayer.influence[influenceIdx].role = swapRole(oldRole);

            var message = format('{%d} incorrectly challenged {%d}; {%d} exchanged %s for a new role',
                playerIdx, challengedPlayerIdx, challengedPlayerIdx, oldRole);

            // If the challenger is losing their last influence,
            if (player.influenceCount <= 1) {
                // Then the challenger is dead. Reveal an influence.
                revealedRole = revealFirstInfluence(player);
                contHistory('incorrect-challenge', '%s; {%d} revealed %s', message, playerIdx, revealedRole);

                endOfTurn = afterIncorrectChallenge();

                afterPlayerDeath(playerIdx);

                if (endOfTurn) {
                    nextTurn();
                }
            } else {
                // The action will take place after the reveal.
                setState({
                    name: stateNames.REVEAL_INFLUENCE,
                    playerIdx: state.state.playerIdx,
                    action: state.state.action,
                    target: state.state.target,
                    blockingRole: state.state.blockingRole,
                    message: message,
                    reason: 'incorrect-challenge',
                    playerToReveal: playerIdx,
                    continuation: true
                });
            }
        } else {
            // Player does not have role - challenge won.
            var message = format('{%d} successfully challenged {%d}', playerIdx, challengedPlayerIdx);

            // If someone assassinates you, you bluff contessa, and they challenge you, then you lose two influence: one for the assassination, one for the successful challenge.
            var wouldLoseTwoInfluences = state.state.name == stateNames.BLOCK_RESPONSE && state.state.action == 'assassinate' &&
                state.state.target == challengedPlayerIdx;

            // If the challenged player is losing their last influence,
            if (challengedPlayer.influenceCount <= 1 || wouldLoseTwoInfluences) {
                // Then the challenged player is dead. Reveal an influence.
                revealedRole = revealFirstInfluence(challengedPlayer);
                contHistory('successful-challenge', '%s; {%d} revealed %s', message, challengedPlayerIdx, revealedRole);

                if (challengedPlayer.influenceCount == 0) {
                    afterPlayerDeath(challengedPlayerIdx);
                }

                endOfTurn = afterSuccessfulChallenge();

                if (endOfTurn) {
                    nextTurn();
                }
            } else {
                setState({
                    name: stateNames.REVEAL_INFLUENCE,
                    playerIdx: state.state.playerIdx,
                    action: state.state.action,
                    target: state.state.target,
                    blockingRole: state.state.blockingRole,
                    message: message,
                    reason: 'successful-challenge',
                    playerToReveal: challengedPlayerIdx,
                    continuation: true
                });
            }
        }
    }

    function revealFirstInfluence(player) {
        var influence = player.influence;
        for (var j = 0; j < influence.length; j++) {
            if (!influence[j].revealed) {
                influence[j].revealed = true;
                player.influenceCount--;
                return influence[j].role;
            }
        }
        return null;
    }

    function playAction(playerIdx, actionState, cont) {
        debug('playing action');
        var target, message, revealedRole;
        var player = state.players[playerIdx];
        var action = actions[actionState.action];
        player.cash += action.gain || 0;
        if (actionState.action == 'assassinate') {
            message = format('{%d} assassinated {%d}', playerIdx, actionState.target);
            target = state.players[actionState.target];
            if (target.influenceCount == 1) {
                revealedRole = revealFirstInfluence(target);
                addHistoryEx('assassinate', cont, '%s; {%d} revealed %s', message, actionState.target, revealedRole);
                afterPlayerDeath(actionState.target);
            } else if (target.influenceCount > 1) {
                setState({
                    name: stateNames.REVEAL_INFLUENCE,
                    playerIdx: state.state.playerIdx,
                    action: actionState.action,
                    target: actionState.target,
                    blockingRole: actionState.blockingRole,
                    message: message,
                    reason: 'assassinate',
                    playerToReveal: actionState.target,
                    continuation: cont
                });
                return false; // Not yet end of turn
            }
        } else if (actionState.action == 'coup') {
            message = format('{%d} staged a coup on {%d}', playerIdx, actionState.target);
            target = state.players[actionState.target];
            if (target.influenceCount <= 1) {
                revealedRole = revealFirstInfluence(target);
                addHistoryEx('coup', cont, '%s; {%d} revealed %s', message, actionState.target, revealedRole);
                afterPlayerDeath(actionState.target);
            } else {
                setState({
                    name: stateNames.REVEAL_INFLUENCE,
                    playerIdx: state.state.playerIdx,
                    action: actionState.action,
                    target: actionState.target,
                    blockingRole: actionState.blockingRole,
                    message: message,
                    reason: 'coup',
                    playerToReveal: actionState.target,
                    continuation: cont
                });
                return false; // Not yet end of turn
            }
        } else if (actionState.action == 'steal') {
            target = state.players[actionState.target];
            addHistoryEx('steal', cont, '{%d} stole from {%d}', playerIdx, actionState.target);
            if (target.cash >= 2) {
                target.cash -= 2;
                player.cash += 2;
            } else {
                player.cash += target.cash;
                target.cash = 0;
            }
        } else if (actionState.action == 'exchange') {
            var exchangeOptions = [deck.pop(), deck.pop()].concat(getInfluence(player));
            setState({
                name: stateNames.EXCHANGE,
                playerIdx: state.state.playerIdx,
                action: actionState.action,
                exchangeOptions: exchangeOptions,
                // After exchanging, need to know whether to create a new history item or continue existing one
                continuation: cont
            });
            return false; // Not yet end of turn
        } else {
            addHistoryEx(actionState.action, cont, '{%d} drew %s', playerIdx, actionState.action);
        }
        return true; // End of turn
    }

    function setState(s) {
        debug('State change from ' + state.state.name + ' to ' + s.name);
        state.state = s;
    }

    function swapRole(role) {
        deck.push(role);
        deck = shuffle(deck);
        return deck.pop();
    }

    function nextTurn() {
        debug('next turn');
        if (state.state.name != stateNames.GAME_WON) {
            setState({
                name: stateNames.START_OF_TURN,
                playerIdx: nextPlayerIdx()
            });
        }
    }

    function indexOfInfluence(player, role) {
        for (var i = 0; i < player.influence.length; i++) {
            if (player.influence[i].role == role && !player.influence[i].revealed) {
                return i;
            }
        }
        return null;
    }

    function nextPlayerIdx() {
        var playerIdx = state.state.playerIdx;
        for (var i = 1; i < state.numPlayers; i++) {
            var candidateIdx = (playerIdx + i) % state.numPlayers;
            if (state.players[candidateIdx].influenceCount > 0) {
                return candidateIdx;
            }
        }
        debug('no more players');
        return null;
    }

    function debug(obj) {
        if (options.debug) {
            console.log(obj);
        }
    }

    function shuffle(array) {
        if (_test_ignoreShuffle) {
            return array;
        }
        var shuffled = [];
        while (array.length) {
            var i = Math.floor(Math.random() * array.length);
            var e = array.splice(i, 1);
            shuffled.push(e[0]);
        }
        return shuffled;
    }

    function buildDeck() {
        var roles = {};
        for (var actionName in actions) {
            var action = actions[actionName];
            if (action.role) {
                roles[action.role] = true;
            }
            if (action.blockedBy) {
                for (var i = 0; i < action.blockedBy.length; i++) {
                    roles[action.blockedBy[i]] = true;
                }
            }
        }
        var deck = [];
        for (var i = 0; i < 3; i++) {
            deck = deck.concat(Object.keys(roles));
        }
        return shuffle(deck);
    }

    // Add a new history item (not a continuation).
    function addHistory(/*type, format_string, format_args...*/) {
        var args = Array.prototype.slice.apply(arguments);
        args.splice(1, 0, false);
        addHistoryEx.apply(null, args);
    }

<<<<<<< HEAD
    // Add a continuation history item.
=======
    // Add a contination history item.
>>>>>>> de12eba1
    function contHistory(/*type, format_string, format_args...*/) {
        var args = Array.prototype.slice.apply(arguments);
        args.splice(1, 0, true);
        addHistoryEx.apply(null, args);
    }

    // Add a history item, which may or may not be a continuation.
    function addHistoryEx(/*type, continuation, format_string, format_args...*/) {
        var args = Array.prototype.slice.apply(arguments);
        var type = args.shift();
        var continuation = args.shift();
        var message = format.apply(null, args);

        if (options.logger) {
            options.logger.log('info', 'game %d: %s', gameId, message);
        }
        for (var i = 0; i < state.numPlayers; i++) {
            addHistoryAsync(i, message, type, continuation);
        }
    }

    function addHistoryAsync(dest, message, type, continuation) {
        setTimeout(function () {
            if (players[dest] != null) {
                players[dest].onHistoryEvent(message, type, continuation);
            }
        }, 0);
    }

    function canJoin() {
        return state.state.name == stateNames.WAITING_FOR_PLAYERS;
    }

    function gameOver() {
        //24 hours
        var maxAge = 1000 * 60 * 60 * 24;
        return state.created.getTime() + maxAge  < new Date().getTime();
    }

    function sendChatMessage(playerIdx, message) {
        message = escape(message).substring(0, 1000);
        for (var i = 0; i < players.length; i++) {
            sendChatMessageAsync(i, playerIdx, message);
        }
    }

    function sendChatMessageAsync(dest, playerIdx, message) {
        if (players[dest] != null) {
            players[dest].onChatMessage(playerIdx, message);
        }
    }

    function _test_setTurnState(turn, emit) {
        setState(turn);
        if (emit) {
            emitState();
        }
    }

    function _test_setInfluence(/*playerIdx, role, role*/) {
        var args = Array.prototype.slice.apply(arguments);
        var playerIdx = args.shift();
        var influence = state.players[playerIdx].influence;
        state.players[playerIdx].influenceCount = args.length;
        for (var i = 0; i < influence.length; i++) {
            var role = args.shift();
            if (role) {
                influence[i].role = role;
                influence[i].revealed = false;
            } else {
                influence[i].revealed = true;
            }
        }
    }

    function _test_setCash(playerIdx, cash) {
        state.players[playerIdx].cash = cash;
    }

    function _test_setDeck(d) {
        deck = d;
        _test_ignoreShuffle = true;
    }

    return game;
};

function GameException(message) {
    this.message = message;
}<|MERGE_RESOLUTION|>--- conflicted
+++ resolved
@@ -205,15 +205,11 @@
                 }
             }
         }
-<<<<<<< HEAD
         addHistory('player-left', player.name + ' left the game');
         for (var k = 0; k < historySuffix.length; k++) {
             contHistory('player-left', historySuffix[k]);
         }
-=======
-        addHistory('player-left', player.name + ' left the game' + historySuffix);
         checkOnlyAiLeft();
->>>>>>> de12eba1
         emitState();
     }
 
@@ -442,11 +438,7 @@
                     influence.revealed = true;
                     player.influenceCount--;
                     addHistoryEx(state.state.reason, state.state.continuation, '%s; {%d} revealed %s', state.state.message, playerIdx, command.role);
-<<<<<<< HEAD
-                    if (state.state.message.indexOf('incorrectly challenged') >= 0) {
-=======
                     if (state.state.reason == 'incorrect-challenge') {
->>>>>>> de12eba1
                         if (afterIncorrectChallenge()) {
                             nextTurn();
                         }
@@ -563,18 +555,9 @@
             if (state.state.playerIdx == playerIdx) {
                 throw new GameException('Cannot allow your own action');
             }
-<<<<<<< HEAD
-            allows[playerIdx] = true;
-            if (everyoneAllows()) {
-                // Create a new history item if everyone allowed the initial action, with no other events.
-                var continuation = state.state.name != stateNames.ACTION_RESPONSE;
-                if (playAction(state.state.playerIdx, state.state, continuation)) {
-                    nextTurn();
-=======
             if (state.state.name == stateNames.FINAL_ACTION_RESPONSE) {
                 if (state.state.target != playerIdx) {
                     throw new GameException('Only the targetted player can allow the action');
->>>>>>> de12eba1
                 }
             } else {
                 allows[playerIdx] = true;
@@ -929,11 +912,7 @@
         addHistoryEx.apply(null, args);
     }
 
-<<<<<<< HEAD
     // Add a continuation history item.
-=======
-    // Add a contination history item.
->>>>>>> de12eba1
     function contHistory(/*type, format_string, format_args...*/) {
         var args = Array.prototype.slice.apply(arguments);
         args.splice(1, 0, true);
