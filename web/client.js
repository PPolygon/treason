--- conflicted
+++ resolved
@@ -82,19 +82,33 @@
         trigger: "click"
     }
 };
-<<<<<<< HEAD
-var socket;
-function join(form, event, gameName) {
-    if (isInvalidPlayerName()) {
-        return;
-=======
 var socket = io();
 socket.on('hello', function (data) {
     vm.activeUsers(data.activeUsers);
 });
+socket.on('gamenotfound', function(data) {
+    vm.bannerMessage('Private game: "' + data.gameName + '" was not found. Redirecting you back to the lobby...');
+    vm.state.state.name(null);
+    vm.needName(false);
+    //Redirect to the root
+    setTimeout(function() {
+        window.location = window.location.protocol + '//' + window.location.host;
+    }, 3000);
+});
+socket.on('gameinprogress', function(data) {
+    vm.bannerMessage('The game: "' + data.gameName + '" is currently in progress.');
+    vm.state.state.name(null);
+    vm.needName(false);
+});
+socket.on('recreated', function(data) {
+    vm.playerReady(false);
+    join(null, null, data.gameName);
+});
 socket.on('disconnect', function () {
     vm.bannerMessage('Disconnected');
+    $('#privateGameCreatedModal').modal('hide');//close the modal in case it was open when we disconnected
     vm.state.state.name(null); // Opens the welcome screen.
+    vm.needName(false);
 });
 socket.on('state', function (data) {
     ko.mapping.fromJS(data, vm.state);
@@ -131,6 +145,12 @@
     $('.chat').append(html);
     $('.chat').scrollTop(10000);
 });
+socket.on('created', function(data) {
+    socket.emit('disconnect');
+    location.hash = data.gameName;
+    //if you created a private game, we show you the welcome modal
+    $('#privateGameCreatedModal').modal({})
+});
 socket.on('error', function (data) {
     alert(data);
 });
@@ -138,10 +158,9 @@
     console.error(data);
 });
 
-function join() {
-    if (!vm.playerName() || !vm.playerName().match(/^[a-zA-Z0-9_ !@#$*]+$/)) {
-        alert('Enter a valid name');
->>>>>>> de12eba1
+function join(form, event, gameName) {
+    if (isInvalidPlayerName()) {
+        return;
     }
     //This seems clunky
     if (form && form.privateGameName && form.privateGameName.value) {
@@ -153,76 +172,6 @@
     }
     vm.history([]);
     $('.chat').html('');
-<<<<<<< HEAD
-    if (socket == null) {
-        // Re-use the same socket. Automatically reconnects if disconnected.
-        socket = io();
-
-        socket.on('gamenotfound', function(data) {
-            vm.welcomeMessage('Private game: "' + data.gameName + '" was not found. Redirecting you back to the lobby...');
-            vm.state.state.name(null);
-            vm.needName(false);
-            //Redirect to the root
-            setTimeout(function() {
-                window.location = window.location.protocol + '//' + window.location.host;
-            }, 3000);
-        });
-        socket.on('gameinprogress', function(data) {
-            vm.welcomeMessage('The game: "' + data.gameName + '" is currently in progress.');
-            vm.state.state.name(null);
-            vm.needName(false);
-        });
-        socket.on('recreated', function(data) {
-            vm.playerReady(false);
-            join(null, null, data.gameName);
-        });
-        socket.on('disconnect', function () {
-            vm.welcomeMessage('Disconnected');
-            $('#privateGameCreatedModal').modal('hide');//close the modal in case it was open when we disconnected
-            vm.state.state.name(null); // Opens the welcome screen.
-            vm.needName(false);
-        });
-        socket.on('state', function (data) {
-            ko.mapping.fromJS(data, vm.state);
-            vm.targetedAction('');
-            vm.weAllowed(false);
-            $('.activity').scrollTop(0);
-            $('.action-bar').effect('highlight', {color: '#ddeeff'}, 'fast');
-            console.log(data);
-        });
-        socket.on('history', function (data) {
-            var items;
-            if (data.continuation && vm.history().length) {
-                // Collect related history items together.
-                items = vm.history()[0];
-            } else {
-                items = ko.observableArray();
-                vm.history.unshift(items);
-            }
-            items.push({
-                icon: data.type,
-                message: formatMessage(data.message)
-            });
-        });
-        socket.on('chat', function (data) {
-            var from;
-            if (data.from == vm.state.playerIdx()) {
-                from = 'You';
-            } else {
-                var player = vm.state.players()[data.from];
-                from = player ? player.name() : 'Unknown';
-            }
-            var html = '<b>' + from + ':</b> ' + data.message + '<br/>';
-            $('.chat').append(html);
-            $('.chat').scrollTop(10000);
-        });
-        socket.on('error', function (data) {
-            alert(data);
-        });
-        socket.on('game-error', function (data) {
-            console.error(data);
-        });
-    }
     socket.emit('join', {
         playerName: vm.playerName(),
         gameName: gameName
@@ -233,18 +182,6 @@
         return;
     }
     _.debounce(new function() {
-        if (socket == null) {
-            socket = io();
-        }
-
-        socket.on('created', function(data) {
-            socket.emit('disconnect');
-            socket = null;
-            location.hash = data.gameName;
-            //if you created a private game, we show you the welcome modal
-            $('#privateGameCreatedModal').modal({})
-        });
-
         socket.emit('create', {
             gameName: vm.playerName(),
             playerName: vm.playerName()
@@ -269,9 +206,6 @@
         return true;
     }
     return false;
-=======
-    socket.emit('join', vm.playerName());
->>>>>>> de12eba1
 }
 function start() {
     command('start');
