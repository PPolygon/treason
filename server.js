/*
 * Copyright 2015 Christopher Brown
 *
 * This work is licensed under the Creative Commons Attribution-NonCommercial 4.0 International License.
 *
 * To view a copy of this license, visit http://creativecommons.org/licenses/by-nc/4.0/ or send a letter to:
 *     Creative Commons
 *     PO Box 1866
 *     Mountain View
 *     CA 94042
 *     USA
 */
'use strict';

var fs = require('fs');
var rand = require('random-seed')();

var argv = require('optimist')
    .usage('$0 [--debug] [--port <port>] [--log <logfile>]')
    .default('port', 8080)
    .default('log', 'treason.log')
    .argv;

var winston = require('winston');
winston.add(winston.transports.File, {
    filename: argv.log,
    maxsize: 5*1024*1024,
    zippedArchive: true,
    json: false
});
winston.remove(winston.transports.Console);
winston.info('server started');

var express = require('express');
var app = express();
app.set('views', __dirname + '/views');
app.use(express.static(__dirname + '/web'));

var version = require('./version');
app.get('/version.js', version);

app.get('/', function (req, res) {
    res.render('pages/index.ejs');
});

var server = app.listen(argv.port);

var io = require('socket.io')(server);
var createGame = require('./game');
var createNetPlayer = require('./net-player');

<<<<<<< HEAD
var publicGames = [];
var privateGames = {};

io.on('connection', function (socket) {
    socket.on('join', function (data) {
        reapPrivateGames();

        var playerName = data.playerName;
        var gameName = data.gameName;

        if (isInvalidPlayerName(playerName)) {
            return;
        }
        if (gameName) {
            joinPrivateGame(playerName, gameName);
        } else {
            joinOrCreatePublicGame(playerName);
        }
    });

    function reapPrivateGames() {
        for (var gameName in privateGames) {
            var privateGameUpForReaping = privateGames[gameName];
            if (privateGameUpForReaping.gameOver()) {
                console.log('Reaping finished private game ' + gameName);
                delete privateGames[gameName];
            }
        }
    }

    function joinPrivateGame(playerName, gameName) {
        var game = privateGames[gameName];
        if (!game) {
            socket.emit('gamenotfound', {
                gameName: gameName
            });
=======
var pending = [];
var sockets = {};
var TIMEOUT = 30 * 60 * 1000;

io.on('connection', function (socket) {
    var timestamp = new Date().getTime();
    sockets[socket.id] = timestamp;
    var activeUsers = 0;
    for (var id in sockets) {
        if (timestamp - sockets[id] > TIMEOUT) {
            delete sockets[id];
        } else {
            activeUsers++;
        }
    }
    socket.emit('hello', {
        activeUsers: activeUsers
    });

    socket.on('join', function (playerName) {
        if (!playerName || playerName.length > 30 || !playerName.match(/^[a-zA-Z0-9_ !@#$*]+$/)) {
>>>>>>> de12eba1
            return;
        } else {
            if (!game.canJoin()) {
                socket.emit('gameinprogress', {
                    gameName: gameName
                });
                return;
            }
        }
        createNetPlayer(game, socket, playerName);
    }

    function joinOrCreatePublicGame(playerName) {
        var game = null;
        while (!game) {
            if (publicGames.length) {
                game = publicGames.pop();
                if (!game.canJoin()) {
                    game = null;
                }
            } else {
                game = createGame({
                    debug: argv.debug,
                    logger: winston,
                    moveDelay: 3000, // For AI players
                    moveDelaySpread: 700
                });
            }
        }
        createNetPlayer(game, socket, playerName);
        if (game.canJoin()) {
            // The game is not yet full; still open for more players.
            publicGames.push(game);
        }
    }

    socket.on('create', function(data) {
        var gameName = randomGameName(data.gameName);
        if (isInvalidPlayerName(data.playerName)) {
            return;
        }
        var game = createGame({
            debug: argv.debug,
            logger: winston,
            moveDelay: 1000,
            gameName: gameName,
            created: new Date()
        });
        privateGames[gameName] = game;

        socket.emit('created', {
            gameName: gameName
        });
    });

    socket.on('ready', function(data) {
        var playerName = data.playerName;
        var gameName = data.gameName;
        var playerIndex = data.playerIdx;
        var game = privateGames[gameName];
        game.playerReady(playerName, playerIndex);

        if (game.allPlayersReady()) {
            game = createGame({
                debug: argv.debug,
                logger: winston,
                moveDelay: 1000,
                gameName: gameName,
                created: new Date()
            });
            privateGames[gameName] = game;
        }
    });

    socket.on('disconnect', function () {
        delete sockets[socket.id];
        socket.removeAllListeners();
        socket = null;
    })
});

var adjectives;

fs.readFile('adjectives.txt', function(err, data) {
    if (err) {
        throw err;
    }
    adjectives = data.toString().split(/\r?\n/);
});

function isInvalidPlayerName(playerName) {
    return !playerName || playerName.length > 30 || !playerName.match(/^[a-zA-Z0-9_ !@#$*]+$/);
}

function randomGameName(playerName) {
    var i = 1;
    while (true) {
        var adjective = adjectives[rand(adjectives.length)];
        var gameName =  playerName + "'s " + adjective + " game";
        if (i > 100) {
            gameName += " (" + i + ")";
        }
        if (!privateGames[gameName]) {
            return gameName;
        }
        i++;
    }
}<|MERGE_RESOLUTION|>--- conflicted
+++ resolved
@@ -49,44 +49,8 @@
 var createGame = require('./game');
 var createNetPlayer = require('./net-player');
 
-<<<<<<< HEAD
 var publicGames = [];
 var privateGames = {};
-
-io.on('connection', function (socket) {
-    socket.on('join', function (data) {
-        reapPrivateGames();
-
-        var playerName = data.playerName;
-        var gameName = data.gameName;
-
-        if (isInvalidPlayerName(playerName)) {
-            return;
-        }
-        if (gameName) {
-            joinPrivateGame(playerName, gameName);
-        } else {
-            joinOrCreatePublicGame(playerName);
-        }
-    });
-
-    function reapPrivateGames() {
-        for (var gameName in privateGames) {
-            var privateGameUpForReaping = privateGames[gameName];
-            if (privateGameUpForReaping.gameOver()) {
-                console.log('Reaping finished private game ' + gameName);
-                delete privateGames[gameName];
-            }
-        }
-    }
-
-    function joinPrivateGame(playerName, gameName) {
-        var game = privateGames[gameName];
-        if (!game) {
-            socket.emit('gamenotfound', {
-                gameName: gameName
-            });
-=======
 var pending = [];
 var sockets = {};
 var TIMEOUT = 30 * 60 * 1000;
@@ -106,9 +70,38 @@
         activeUsers: activeUsers
     });
 
-    socket.on('join', function (playerName) {
-        if (!playerName || playerName.length > 30 || !playerName.match(/^[a-zA-Z0-9_ !@#$*]+$/)) {
->>>>>>> de12eba1
+    socket.on('join', function (data) {
+        reapPrivateGames();
+
+        var playerName = data.playerName;
+        var gameName = data.gameName;
+
+        if (isInvalidPlayerName(playerName)) {
+            return;
+        }
+        if (gameName) {
+            joinPrivateGame(playerName, gameName);
+        } else {
+            joinOrCreatePublicGame(playerName);
+        }
+    });
+
+    function reapPrivateGames() {
+        for (var gameName in privateGames) {
+            var privateGameUpForReaping = privateGames[gameName];
+            if (privateGameUpForReaping.gameOver()) {
+                console.log('Reaping finished private game ' + gameName);
+                delete privateGames[gameName];
+            }
+        }
+    }
+
+    function joinPrivateGame(playerName, gameName) {
+        var game = privateGames[gameName];
+        if (!game) {
+            socket.emit('gamenotfound', {
+                gameName: gameName
+            });
             return;
         } else {
             if (!game.canJoin()) {
