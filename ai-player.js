--- conflicted
+++ resolved
@@ -45,12 +45,9 @@
         onStateChange: onStateChange,
         onHistoryEvent: onHistoryEvent,
         onChatMessage: function() {},
-<<<<<<< HEAD
         onAllPlayersReadyForNewGame: function() {},
-        isReady: true
-=======
+        isReady: true,
         ai: true
->>>>>>> de12eba1
     };
 
     try {
